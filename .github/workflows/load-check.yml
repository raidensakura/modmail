--- conflicted
+++ resolved
@@ -21,25 +21,16 @@
         uses: actions/setup-python@v5
         with:
           python-version: ${{ matrix.python-version }}
-<<<<<<< HEAD
       - uses: Gr1N/setup-poetry@v9
       - name: Cache poetry
         id: cache-poetry
         uses: actions/cache@v4.0.2
-=======
-      - uses: Gr1N/setup-poetry@v8
-      - name: Cache poetry
-        id: cache-poetry
-        uses: actions/cache@v3
->>>>>>> 3d6616a7
         with:
           path: ~/.cache/pypoetry/virtualenvs
           key: ${{ runner.os }}-poetry-${{ hashFiles('poetry.lock') }}
-
       - name: Maybe install dependencies
         if: steps.cache-venv.outputs.cache-hit != 'true'
         run: poetry install --no-root
-
       - name: Run script loadcheck.py
         run: |
           poetry run python .github/workflows/scripts/loadcheck.py
@@ -47,12 +38,7 @@
           TOKEN: ${{ secrets.DISCORD_TEST_BOT }}
           CONNECTION_URI: ${{ secrets.CONNECTION_URI }}
           LOG_URL: https://domain.example
-<<<<<<< HEAD
           GUILD_ID: "1100011945207271494"
-=======
-          GUILD_ID: "616969119685935162"
-          MODMAIL_GUILD_ID: "1100011945207271494"
->>>>>>> 3d6616a7
           OWNERS: "243316261264556032,505386507440488458"
           DATA_COLLECTION: off
           LOG_LEVEL: DEBUG
