<div align="center">
  <img src="https://modmail-docs.netlify.app/logo-long.png" align="center"><br>
  <strong><i>Raiden's personal fork of Python Discord Modmail bot.</i></strong><br><br>

  <a href="#"><img src="https://img.shields.io/badge/Version-4.2.0-7d5edd?style=shield&logo=https://modmail-docs.netlify.app/favicon.png"></a>
  <img src="https://img.shields.io/badge/3.8_--_3.11-red?logo=python&logoColor=white&label=Python&labelColor=%233772a2&color=%23ffdd54">
  <a href="https://github.com/ambv/black"><img src="https://img.shields.io/badge/Code%20Style-Black-black?style=shield"></a>
  <a href="https://github.com/modmail-dev/modmail/blob/master/LICENSE"><img src="https://img.shields.io/badge/License-AGPL--3.0-e74c3c.svg?style=shield" alt="MIT License"></a>
  <a href="https://discord.gg/cnUpwrnpYb"><img src="https://img.shields.io/discord/616969119685935162.svg?label=Discord&logo=Discord&colorB=7289da&style=shield" alt="Support"></a>

<img src='https://github.com/raidensakura/modmail/assets/38610216/106e8fa3-6f8e-4b00-9968-f5c2f3108da0' align='center' width=500>
</div>

## Why hard fork?

Several fundamental issues for the official Modmail require fixes that are backward-incompatible, hence I decided to make this fork since it's unlikely my PR will be accepted. As this is a pretty niche use-case, most users should probably not use this. As a disclaimer, **I will not be responsible for any damage caused to your Modmail instance by using my fork.** This is made public simply for the spirit of open-source software.

This is mainly maintained by [@raidensakura](https://github.com/raidensakura) and [@khakers](https://github.com/khakers).

## Installation

This is a general installation guide for developers. Refer to the [documentation](https://modmail-docs.netlify.app) for user guide.

This guide assumes you have installed **git**, a **compatible Python version** and [**Poetry**](https://python-poetry.org/) installed.

1. Clone the repository
    ```console
    $ git clone https://github.com/raidensakura/modmail
    $ cd modmail
    ```
2. Create a Discord bot account, grant the necessary intents, and invite the bot.
3. Create a free MongoDB database.
4. Rename the file `.env.example` to `.env` and fill it with appropriate values
5. Install the Python dependencies and run the bot
    ```console
    $ poetry install --no-root
    $ poetry run python bot.py
    ```
7. [Optional] Load the logviewer plugin with `[p]plugin load raidensakura/modmail-plugins/logviewer@main`

## Running the Docker Image

This guide assume you already have Docker or Docker Compose installed.

- Running with docker:
  ```console
  $ docker run --env-file=.env --name=modmail ghcr.io/raidensakura/modmail:stable
  ```
- Running with Docker Compose:
    ```console
    $ docker compose up -d
    ```

## Support & Issues

Issues with this fork can be opened through [GitHub Issues](https://github.com/raidensakura/modmail/issues/new/choose).

Support for this forked version of Modmail can be requested through [Raiden's Discord server](https://dsc.gg/transience).
<<<<<<< HEAD
As I don't have a dedicated team to answer questions and provide help, it will be answered based on my availability.
=======
As I don't have a dedicated team to answer questions and provide help, response may not be as fast as official support.
>>>>>>> 3d6616a7

## Contributing

Check out the [contributing guidelines](https://github.com/raidensakura/modmail/blob/stable/.github/CONTRIBUTING.md) before you get started.

The [develop](https://github.com/raidensakura/modmail/tree/develop) branch is where most of the features are tested before stable release.

This project has included pre-commit script that automatically run black and ruff linter on every commit.

1. Install development dependencies
    ```console
    $ poetry install --no-root --only dev
    ```
2. Install the pre-commit hook
    ```console
    $ poetry run pre-commit install
    ```
    
Alternatively, you can also lint the codebase manually

```console
$ poetry run black .
$ poetry run ruff .
```<|MERGE_RESOLUTION|>--- conflicted
+++ resolved
@@ -56,11 +56,7 @@
 Issues with this fork can be opened through [GitHub Issues](https://github.com/raidensakura/modmail/issues/new/choose).
 
 Support for this forked version of Modmail can be requested through [Raiden's Discord server](https://dsc.gg/transience).
-<<<<<<< HEAD
 As I don't have a dedicated team to answer questions and provide help, it will be answered based on my availability.
-=======
-As I don't have a dedicated team to answer questions and provide help, response may not be as fast as official support.
->>>>>>> 3d6616a7
 
 ## Contributing
 
