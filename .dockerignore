--- conflicted
+++ resolved
@@ -139,10 +139,7 @@
 test.py
 
 # Unused repository files
-<<<<<<< HEAD
-=======
 **/.git/
->>>>>>> 3d6616a7
 .env.example
 .gitignore
 .dockerignore
