--- conflicted
+++ resolved
@@ -210,22 +210,22 @@
 
         tasks = [
             # in thread channel
-            self.send(message, destination=self.channel, from_mod=True, anonymous=anonymous),
+            self.send(message,
+                      destination=self.channel,
+                      from_mod=True,
+                      anonymous=anonymous),
             # to user
-<<<<<<< HEAD
-            self.send(message, self.recipient, from_mod=True),
+            self.send(message,
+                      destination=self.recipient,
+                      from_mod=True,
+                      anonymous=anonymous)
             ]
 
-        await self.bot.modmail_api.append_log(message, self.channel.id)
-=======
-            self.send(message, destination=self.recipient, from_mod=True, anonymous=anonymous)
-            ]
-        
-
-        self.bot.loop.create_task(
-            self.bot.modmail_api.append_log(message, self.channel.id, type='anonymous' if anonymous else 'thread_message')
-            )
->>>>>>> f7f5a741
+        await self.bot.modmail_api.append_log(
+            message,
+            self.channel.id,
+            type_='anonymous' if anonymous else 'thread_message'
+        )
 
         if self.close_task is not None:
             # cancel closing if a thread message is sent.
@@ -241,12 +241,8 @@
 
         await asyncio.gather(*tasks)
 
-<<<<<<< HEAD
     async def send(self, message, destination=None,
-                   from_mod=False, note=False):
-=======
-    async def send(self, message, destination=None, from_mod=False, note=False, anonymous=False):
->>>>>>> f7f5a741
+                   from_mod=False, note=False, anonymous=False):
         if self.close_task is not None:
             # cancel closing if a thread message is sent.
             await self.cancel_closure()
@@ -274,36 +270,31 @@
         system_avatar_url = 'https://discordapp.com/assets/' \
                             'f78426a064bc9dd24847519259bc42af.png'
 
-        # store message id in hidden url
         if not note:
-<<<<<<< HEAD
-            embed.set_author(name=author,
-                             icon_url=author.avatar_url,
-                             url=message.jump_url)
-        else:
-            embed.set_author(
-=======
-
-            if anonymous and from_mod and not isinstance(destination, discord.TextChannel):
+            if anonymous and from_mod and \
+               not isinstance(destination, discord.TextChannel):
                 # Anonymously sending to the user.
-                name = self.bot.config.get('anon_username', self.bot.config.get('mod_tag', 'Moderator'))
-                avatar_url = self.bot.config.get('anon_avatar_url', self.bot.guild.icon_url)
+                name = self.bot.config.get(
+                    'anon_username',
+                    self.bot.config.get('mod_tag', 'Moderator')
+                )
+                avatar_url = self.bot.config.get(
+                    'anon_avatar_url',
+                    self.bot.guild.icon_url
+                )
             else:
                 # Normal message
                 name = str(author)
                 avatar_url = author.avatar_url
 
-            em.set_author(name=name,
-                      icon_url=avatar_url,
-                      url=message.jump_url)
+            embed.set_author(name=name,
+                             icon_url=avatar_url,
+                             url=message.jump_url)
         else:
             # Special note messages
-            em.set_author(
->>>>>>> f7f5a741
-                name=f'Note ({author.name})',
-                icon_url=system_avatar_url,
-                url=message.jump_url
-            )
+            embed.set_author(name=f'Note ({author.name})',
+                             icon_url=system_avatar_url,
+                             url=message.jump_url)
 
         delete_message = not bool(message.attachments)
 
@@ -350,19 +341,20 @@
             file_upload_count += 1
 
         if from_mod:
-<<<<<<< HEAD
             embed.color = self.bot.mod_color
-            embed.set_footer(text=self.bot.config.get('mod_tag', 'Moderator'))
-=======
-            em.color = self.bot.mod_color
-            if anonymous and isinstance(destination, discord.TextChannel): # Anonymous reply sent in thread channel
-                em.set_footer(text='Anonymous Reply')
+            # Anonymous reply sent in thread channel
+            if anonymous and isinstance(destination, discord.TextChannel):
+                embed.set_footer(text='Anonymous Reply')
+            # Normal messages
             elif not anonymous:
-                em.set_footer(text=self.bot.config.get('mod_tag', 'Moderator')) # Normal messages
+                embed.set_footer(
+                    text=self.bot.config.get('mod_tag', 'Moderator')
+                )
+            # Anonymous reply sent to user
             else:
-                em.set_footer(text=self.bot.config.get('anon_tag', 'Response')) # Anonymous reply sent to user
-                
->>>>>>> f7f5a741
+                embed.set_footer(
+                    text=self.bot.config.get('anon_tag', 'Response')
+                )
         elif note:
             embed.color = discord.Color.blurple()
         else:
