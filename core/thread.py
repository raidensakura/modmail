import discord
from discord.ext.commands import UserInputError

import re
import string
import asyncio
from io import BytesIO
from urllib.parse import urlparse
from datetime import datetime, timedelta
from traceback import print_exc

from core.decorators import async_executor
from colorthief import ColorThief


class Thread:
    """Represents a discord modmail thread"""

    def __init__(self, manager, recipient):
        self.manager = manager
        self.bot = manager.bot
        self.id = recipient.id if recipient else None
        self.recipient = recipient
        self.channel = None
        self.ready_event = asyncio.Event()
        self.close_task = None

    def __repr__(self):
        return (f'Thread(recipient="{self.recipient}", '
                f'channel={self.channel.id})')

    def wait_until_ready(self):
        """Blocks execution until the thread is fully set up."""
        return self.ready_event.wait()

    @property
    def ready(self):
        return self.ready_event.is_set()

    @ready.setter
    def ready(self, flag):
        if flag is True:
            self.ready_event.set()
    
    def _close_after(self, closer, silent, delete_channel, message):
        return self.bot.loop.create_task(
            self._close(closer, silent, delete_channel, message, True)
        )

    async def close(self, *, closer, after=0, silent=False,
                    delete_channel=True, message=None):
        """Close a thread now or after a set time in seconds"""

        # restarts the after timer
        await self.cancel_closure()

        if after > 0:
            # TODO: Add somewhere to clean up broken closures
            #  (when channel is already deleted)
            await self.bot.config.update()
            now = datetime.utcnow()
            items = {
                # 'initiation_time': now.isoformat(),
                'time': (now + timedelta(seconds=after)).isoformat(),
                'closer_id': closer.id,
                'silent': silent,
                'delete_channel': delete_channel,
                'message': message
            }
            self.bot.config.closures[str(self.id)] = items
            await self.bot.config.update()

            self.close_task = self.bot.loop.call_later(
                after, self._close_after, closer,
                silent, delete_channel, message
            )
            return

        return await self._close(closer, silent, delete_channel, message)

    async def _close(self, closer, silent=False, delete_channel=True,
                     message=None, scheduled=False):
        del self.manager.cache[self.id]

        await self.cancel_closure()

        if str(self.id) in self.bot.config.subscriptions:
            del self.bot.config.subscriptions[str(self.id)]

        # Logging
        log_data = await self.bot.modmail_api.post_log(self.channel.id, {
            'open': False,
            'closed_at': str(datetime.utcnow()),
            'closer': {
                'id': str(closer.id),
                'name': closer.name,
                'discriminator': closer.discriminator,
                'avatar_url': closer.avatar_url,
                'mod': True
            }
        })

        if isinstance(log_data, str):
            print(log_data)  # errored somehow on server
            return

        if self.bot.selfhosted:
            log_url = f'{self.bot.config.log_url}/logs/{log_data["key"]}'
        else:
<<<<<<< HEAD
            log_url = f"https://logs.modmail.tk/{log_data['_id']}"
=======
            log_url = f"https://logs.modmail.tk/" \
                      f"{log_data['key']}"
>>>>>>> af4bc7ab

        user = self.recipient.mention if self.recipient else f'`{self.id}`'

        if log_data['messages']:
            msg = str(log_data['messages'][0]['content'])
            sneak_peak = msg if len(msg) < 50 else msg[:48] + '...'
        else:
            sneak_peak = 'No content'

        desc = f"{user} [`{log_data['key']}`]({log_url}): {sneak_peak}"

        em = discord.Embed(description=desc, color=discord.Color.red())

        event = 'Thread Closed as Scheduled' if scheduled else 'Thread Closed'
        # em.set_author(name=f'Event: {event}', url=log_url)
        em.set_footer(text=f'{event} by {closer} ({closer.id})')
        em.timestamp = datetime.utcnow()

        tasks = [
            self.bot.log_channel.send(embed=em),
            self.bot.config.update()
        ]

        # Thread closed message 

        em = discord.Embed(title='Thread Closed', color=discord.Color.red())

        if not message:
            message = f'{closer.mention} has closed this modmail thread.'
        em.description = message

        if not silent and self.recipient is not None:
            tasks.append(self.recipient.send(embed=em))
        
        if delete_channel:
            tasks.append(self.channel.delete())
        
        await asyncio.gather(*tasks)

    async def cancel_closure(self):
        if self.close_task is not None:
            self.close_task.cancel()
            self.close_task = None

        to_update = self.bot.config.closures.pop(str(self.id), None)
        if to_update is not None:
            await self.bot.config.update()

    @staticmethod
    async def _edit_thread_message(channel, message_id, message):
        async for msg in channel.history():
            if not msg.embeds:
                continue
            em = msg.embeds[0]
            if em and em.author and em.author.url:
                if str(message_id) == str(em.author.url).split('/')[-1]:
                    if ' - (Edited)' not in em.footer.text:
                        em.set_footer(text=em.footer.text + ' - (Edited)')
                    em.description = message
                    await msg.edit(embed=em)
                    break

    def edit_message(self, message_id, message):
        return asyncio.gather(
            self._edit_thread_message(self.recipient, message_id, message),
            self._edit_thread_message(self.channel, message_id, message)
        )

    async def reply(self, message):
        if not message.content and not message.attachments:
            raise UserInputError
        if all(not g.get_member(self.id) for g in self.bot.guilds):
            return await message.channel.send(
                embed=discord.Embed(
                    color=discord.Color.red(),
                    description='This user shares no servers with '
                                'me and is thus unreachable.'
                )
            )

        tasks = [
            # in thread channel
            self.send(message, self.channel, from_mod=True),
            # to user
            self.send(message, self.recipient, from_mod=True),
            ]

        if self.close_task is not None:
            # cancel closing if a thread message is sent.
            await self.cancel_closure()
            tasks.append(
                self.channel.send(
                    embed=discord.Embed(
                        color=discord.Color.red(),
                        description='Scheduled close has been cancelled.'
                    )
                )
            )

        await asyncio.gather(*tasks)

    async def send(self, message, destination=None, from_mod=False):
        if self.close_task is not None:
            # cancel closing if a thread message is sent.
            await self.cancel_closure()
            await self.channel.send(
                embed=discord.Embed(
                    color=discord.Color.red(),
                    description='Scheduled close has been cancelled.'
                )
            )

        if not self.ready:
            await self.wait_until_ready()

        destination = destination or self.channel
        if from_mod and not isinstance(destination, discord.User):
            self.bot.loop.create_task(
                self.bot.modmail_api.append_log(message)
            )
        elif not from_mod:
            self.bot.loop.create_task(
                self.bot.modmail_api.append_log(message, destination.id)
            )

        author = message.author

        em = discord.Embed(description=message.content,
                           timestamp=message.created_at)

        # store message id in hidden url
        em.set_author(name=str(author),
                      icon_url=author.avatar_url,
                      url=message.jump_url)

        image_types = ['.png', '.jpg', '.gif', '.jpeg', '.webp']

        def is_image_url(u, _):
            for x in image_types:
                if urlparse(u.lower()).path.endswith(x):
                    return True
            return False

        delete_message = not bool(message.attachments)

        attachments = [(a.url, a.filename) for a in message.attachments]
        
        images = [x for x in attachments if is_image_url(*x)]
        attachments = [x for x in attachments if not is_image_url(*x)]

        image_links = [
            (link, None) for link in re.findall(r'(https?://[^\s]+)',
                                                message.content)
        ]
        image_links = [x for x in image_links if is_image_url(*x)]
        images.extend(image_links)

        embedded_image = False

        prioritize_uploads = any(i[1] is not None for i in images)

        additional_count = 1

        for att in images:  # TODO: Logic needs review
            if not prioritize_uploads or (
                    is_image_url(*att) and not
                    embedded_image and
                    att[1]
            ):
                em.set_image(url=att[0])
                embedded_image = True
            elif att[1] is not None:
                link = f'[{att[1]}]({att[0]})'
                em.add_field(
                    name=f'Additional Image upload ({additional_count})',
                    value=link,
                    inline=False
                )
                additional_count += 1
        
        file_upload_count = 1

        for att in attachments:
            em.add_field(name=f'File upload ({file_upload_count})',
                         value=f'[{att[1]}]({att[0]})')
            file_upload_count += 1

        await destination.trigger_typing()

        if not from_mod:
            mentions = self.get_notifications()
            em.color = discord.Color.gold()
            em.set_footer(text=f'User')
        else:
            mentions = None
            em.color = discord.Color.green()
            em.set_footer(text=f'Moderator')
            
        await destination.send(mentions, embed=em)

        if delete_message:
            try:
                await message.delete()
            except discord.HTTPException:
                pass
        
    def get_notifications(self):
        config = self.bot.config
        key = str(self.id)

        mentions = []
        mentions.extend(config['subscriptions'].get(key, []))

        if key in config['notification_squad']:
            mentions.extend(config['notification_squad'][key])
            del config['notification_squad'][key]
            self.bot.loop.create_task(config.update())
        
        return ' '.join(mentions)


class ThreadManager:
    """Class that handles storing, finding and creating modmail threads."""

    def __init__(self, bot):
        self.bot = bot
        self.cache = {}

    async def populate_cache(self):
        for channel in self.bot.modmail_guild.text_channels:
            if channel.category != self.bot.main_category and not \
               self.bot.using_multiple_server_setup:
                continue
            await self.find(channel=channel)

    def __len__(self):
        return len(self.cache)

    def __iter__(self):
        return iter(self.cache.values())

    def __getitem__(self, item):
        return self.cache[item]

    async def find(self, *, recipient=None, channel=None):
        """Finds a thread from cache or from discord channel topics."""
        if recipient is None and channel is not None:
            return await self._find_from_channel(channel)

        thread = None
        try:
            thread = self.cache[recipient.id]
        except KeyError:
            channel = discord.utils.get(
                self.bot.modmail_guild.text_channels,
                topic=f'User ID: {recipient.id}'
            )
            if channel:
                self.cache[recipient.id] = thread = Thread(self, recipient)
                # TODO: Fix this:
                thread.channel = channel
                thread.ready = True
        finally:
            return thread

    async def _find_from_channel(self, channel):
        """
        Tries to find a thread from a channel channel topic,
        if channel topic doesnt exist for some reason, falls back to
        searching channel history for genesis embed and
        extracts user_id from that.
        """
        user_id = None

        if channel.topic and 'User ID: ' in channel.topic:
            user_id = int(re.findall(r'\d+', channel.topic)[0])

        # BUG: When discord fails to create channel topic.
        # search through message history
        elif channel.topic is None:
            async for message in channel.history(limit=50):
                if message.embeds:
                    em = message.embeds[0]
                    # TODO: use re.search instead
                    matches = re.findall(r'User ID: (\d+)', str(em.footer.text))
                    if matches:
                        user_id = int(matches[0])
                        break

        if user_id is not None:
            if user_id in self.cache:
                return self.cache[user_id]

            recipient = self.bot.get_user(user_id)  # this could be None

            self.cache[user_id] = thread = Thread(self, recipient)
            thread.ready = True
            thread.channel = channel
            thread.id = user_id

            return thread

    async def create(self, recipient, *, creator=None):
        """Creates a modmail thread"""

        em = discord.Embed(
            title='Thread created!',
            description=self.bot.config.get(
                'thread_creation_response',
                'The moderation team will get back to you as soon as possible!'
            ),
            color=discord.Color.green()
        )

        if creator is None:
            self.bot.loop.create_task(recipient.send(embed=em))

        self.cache[recipient.id] = thread = Thread(self, recipient)

        channel = await self.bot.modmail_guild.create_text_channel(
            name=self._format_channel_name(recipient),
            category=self.bot.main_category
        )

        thread.channel = channel

        log_url, log_data = await asyncio.gather(
            self.bot.modmail_api.get_log_url(recipient,
                                             channel,
                                             creator or recipient),
            self.bot.modmail_api.get_user_logs(recipient.id),
            # self.get_dominant_color(recipient.avatar_url),
        )

        log_count = sum(1 for log in log_data if not log['open'])
        info_embed = self._format_info_embed(recipient, creator,
                                             log_url, log_count,
                                             discord.Color.green())

        topic = f'User ID: {recipient.id}'
        if creator:
            mention = None
        else:
            mention = self.bot.config.get('mention', '@here')

        _, msg = await asyncio.gather(
            channel.edit(topic=topic),
            channel.send(mention, embed=info_embed)
        )

        thread.ready = True
        await msg.pin()

        return thread

    async def find_or_create(self, recipient):
        return await self.find(recipient=recipient) or \
               await self.create(recipient)

    @staticmethod
    def valid_image_url(url):
        """Checks if a url leads to an image."""
        types = ['.png', '.jpg', '.gif', '.webp']
        parsed = urlparse(url)
        if any(parsed.path.endswith(i) for i in types):
            return url.replace(parsed.query, 'size=128')
        return False

    @async_executor()
    def _do_get_dc(self, image, quality):
        with BytesIO(image) as f:
            return ColorThief(f).get_color(quality=quality)

    async def get_dominant_color(self, url=None, quality=10):
        """
        Returns the dominant color of an image from a url
        (misc)
        """
        url = self.valid_image_url(url)

        if not url:
            raise ValueError('Invalid image url passed.')
        try:
            async with self.bot.session.get(url) as resp:
                image = await resp.read()
                color = await self._do_get_dc(image, quality)
        except Exception:
            print_exc()
            return discord.Color.blurple()
        else:
            return discord.Color.from_rgb(*color)

    def _format_channel_name(self, author):
        """Sanitises a username for use with text channel names"""
        name = author.name.lower()
        allowed = string.ascii_letters + string.digits + '-'
        new_name = ''.join(l for l in name if l in allowed) or 'null'
        new_name += f'-{author.discriminator}'

        while new_name in [c.name for c in
                           self.bot.modmail_guild.text_channels]:
            new_name += '-x'  # two channels with same name

        return new_name

    def _format_info_embed(self, user, creator, log_url, log_count, dc):
        """Get information about a member of a server
        supports users from the guild or not."""
        member = self.bot.guild.get_member(user.id)
        avi = user.avatar_url
        time = datetime.utcnow()
        if creator:
            desc = f'{creator.mention} has created ' \
                   f'a thread with {user.mention}'
        else:
            desc = f'{user.mention} has started a thread'

        key = log_url.split('/')[-1]
        desc = f'{desc} [`{key}`]({log_url})'

        role_names = ''
        if member:
            separate_server = self.bot.guild != self.bot.modmail_guild
            roles = sorted(member.roles, key=lambda c: c.position)
            if separate_server:
                role_names = ', '.join(r.name for r in roles
                                       if r.name != "@everyone")
            else:
                role_names = ' '.join(r.mention for r in roles
                                      if r.name != "@everyone")

        em = discord.Embed(colour=dc, description=desc, timestamp=time)

        def days(d):
            return ' day ago.' if d == '1' else ' days ago.'

        created = str((time - user.created_at).days)
        # em.add_field(name='Mention', value=user.mention)
        em.add_field(name='Registered', value=created + days(created))
        footer = 'User ID: ' + str(user.id)
        em.set_footer(text=footer)
        em.set_author(name=str(user), icon_url=avi)
        em.set_thumbnail(url=avi)

        if member:
            if log_count:
                em.add_field(name='Past logs', value=f'{log_count}')
            joined = str((time - member.joined_at).days)
            em.add_field(name='Joined', value=joined + days(joined))
            if member.nick:
                em.add_field(name='Nickname', value=member.nick, inline=True)
            if role_names:
                em.add_field(name='Roles', value=role_names, inline=False)
        else:
            em.set_footer(text=f'{footer} | Note: this member'
                               ' is not part of this server.')

        return em<|MERGE_RESOLUTION|>--- conflicted
+++ resolved
@@ -105,14 +105,9 @@
             return
 
         if self.bot.selfhosted:
-            log_url = f'{self.bot.config.log_url}/logs/{log_data["key"]}'
-        else:
-<<<<<<< HEAD
-            log_url = f"https://logs.modmail.tk/{log_data['_id']}"
-=======
-            log_url = f"https://logs.modmail.tk/" \
-                      f"{log_data['key']}"
->>>>>>> af4bc7ab
+            log_url = f"{self.bot.config.log_url}/logs/{log_data['key']}"
+        else:
+            log_url = f"https://logs.modmail.tk/{log_data['key']}"
 
         user = self.recipient.mention if self.recipient else f'`{self.id}`'
 
@@ -397,7 +392,8 @@
                 if message.embeds:
                     em = message.embeds[0]
                     # TODO: use re.search instead
-                    matches = re.findall(r'User ID: (\d+)', str(em.footer.text))
+                    matches = re.findall(r'User ID: (\d+)',
+                                         str(em.footer.text))
                     if matches:
                         user_id = int(matches[0])
                         break
