--- conflicted
+++ resolved
@@ -8,7 +8,10 @@
 
 # v3.7.8
 
-<<<<<<< HEAD
+### Added
+
+- Added `thread_contact_silently` to allow opening threads silently by default
+
 ### Fixed
 - Permission levels were not respected
 - `perms remove` was not working
@@ -16,11 +19,6 @@
 
 ### Internal
 - Optimised `perms get`, bot should respond faster now
-=======
-### Added
-
-- Added `thread_creation_silent` to allow opening threads silently by default
->>>>>>> 348f6ce2
 
 # v3.7.7
 
