--- conflicted
+++ resolved
@@ -26,11 +26,7 @@
 from core.changelog import Changelog
 from core.models import HostingMethod, InvalidConfigError, PermissionLevel, UnseenFormatter, getLogger
 from core.paginator import EmbedPaginatorSession, MessagePaginatorSession
-<<<<<<< HEAD
-from core.utils import DummyParam, trigger_typing, truncate
-=======
 from core.utils import DummyParam, is_image_url, trigger_typing, truncate
->>>>>>> 3d6616a7
 
 logger = getLogger(__name__)
 
@@ -281,7 +277,7 @@
 
     @commands.command()
     @checks.has_permissions(PermissionLevel.REGULAR)
-    @utils.trigger_typing
+    @trigger_typing
     async def changelog(self, ctx, version: str.lower = ""):
         """Shows the changelog of the Modmail."""
         changelog = await Changelog.from_url(self.bot)
@@ -314,7 +310,7 @@
 
     @commands.command(aliases=["info"])
     @checks.has_permissions(PermissionLevel.REGULAR)
-    @utils.trigger_typing
+    @trigger_typing
     async def about(self, ctx):
         """Shows information about this bot."""
         embed = discord.Embed(color=self.bot.main_color, timestamp=discord.utils.utcnow())
@@ -390,7 +386,7 @@
 
     @commands.command(aliases=["sponsor"])
     @checks.has_permissions(PermissionLevel.REGULAR)
-    @utils.trigger_typing
+    @trigger_typing
     async def sponsors(self, ctx):
         """Shows the sponsors of this project."""
 
@@ -412,7 +408,7 @@
 
     @commands.group(invoke_without_command=True)
     @checks.has_permissions(PermissionLevel.OWNER)
-    @utils.trigger_typing
+    @trigger_typing
     async def debug(self, ctx):
         """Shows the recent application logs of the bot."""
 
@@ -465,7 +461,7 @@
 
     @debug.command(name="hastebin", aliases=["haste"])
     @checks.has_permissions(PermissionLevel.OWNER)
-    @utils.trigger_typing
+    @trigger_typing
     async def debug_hastebin(self, ctx):
         """Posts application-logs to Hastebin."""
 
@@ -502,7 +498,7 @@
 
     @debug.command(name="clear", aliases=["wipe"])
     @checks.has_permissions(PermissionLevel.OWNER)
-    @utils.trigger_typing
+    @trigger_typing
     async def debug_clear(self, ctx):
         """Clears the locally cached logs."""
 
@@ -679,7 +675,7 @@
 
     @commands.command()
     @checks.has_permissions(PermissionLevel.ADMINISTRATOR)
-    @utils.trigger_typing
+    @trigger_typing
     async def ping(self, ctx):
         """Pong! Returns your websocket latency."""
         embed = discord.Embed(
