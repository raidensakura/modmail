--- conflicted
+++ resolved
@@ -27,8 +27,10 @@
 
     def format_cog_help(self, ctx, cog):
         """Formats the text for a cog help"""
+
         maxlen = 0
         prefix = self.bot.prefix
+
         for cmd in self.bot.commands:
             if cmd.hidden:
                 continue
@@ -40,33 +42,14 @@
         if maxlen == 0:
             return
 
-        fmt = ['']
-        index = 0
+        fmt = ''
         for cmd in self.bot.commands:
             if cmd.instance is cog:
                 if cmd.hidden:
                     continue
-                if len(f'{fmt[index]}`{prefix+cmd.qualified_name:<{maxlen}}` '
-                       f'- {cmd.short_doc:<{maxlen}}\n') > 1024:
-                    index += 1
-                    fmt.append('')
-                fmt[index] += f'`{prefix+cmd.qualified_name:<{maxlen}}` - '
-                fmt[index] += f'{cmd.short_doc:<{maxlen}}\n'
-<<<<<<< HEAD
-                if hasattr(cmd, 'commands'):
-                    for i, c in enumerate(cmd.commands):
-                        if len(cmd.commands) == i + 1:  # last
-                            branch = '\u200b  └─ ' + c.name
-                        else:
-                            branch = '\u200b  ├─ ' + c.name
-                        if len(f'{fmt[index]}`{branch:<{maxlen+1}}` - '
-                               f'{c.short_doc:<{maxlen}}\n') > 1024:
-                            index += 1
-                            fmt.append('')
-                        fmt[index] += f'`{branch:<{maxlen+1}}` - '
-                        fmt[index] += f'{c.short_doc:<{maxlen}}\n'
-=======
->>>>>>> fa2925b8
+
+                fmt += f'`{prefix+cmd.qualified_name:<{maxlen}}` - '
+                fmt += f'{cmd.short_doc:<{maxlen}}\n'
 
         em = Embed(
             description='*' + inspect.getdoc(cog) + '*',
@@ -75,13 +58,10 @@
         em.set_author(name=cog.__class__.__name__ + ' - Help',
                       icon_url=ctx.bot.user.avatar_url)
 
-        for n, i in enumerate(fmt):
-            if n == 0:
-                em.add_field(name='Commands', value=i)
-            else:
-                em.add_field(name=u'\u200b', value=i)
-
-        em.set_footer(text=f'Type "{prefix}command" for more info on a command.')
+        em.add_field(name='Commands', value=fmt)
+
+        em.set_footer(text=f'Type "{prefix}command" '
+                           'for more info on a command.')
         return em
 
     def format_command_help(self, ctx, cmd):
@@ -112,33 +92,20 @@
             fmt += f"`{branch:<{maxlen+1}}` - "
             fmt += f"{c.short_doc:<{maxlen}}\n"
 
-<<<<<<< HEAD
         em.add_field(name='Sub-commands', value=fmt)
         em.set_footer(
-            text=f'Type {prefix}help {cmd} command for more info on a command.'
-        )
-=======
-        em.add_field(name='Subcommands', value=fmt)
-        em.set_footer(text=f'Type "{prefix}help {cmd}" command for more info on a command.')
-
->>>>>>> fa2925b8
+            text=f'Type "{prefix}help {cmd}" for more info on a command.'
+        )
         return em
 
     def format_not_found(self, ctx, command):
         prefix = ctx.prefix
-<<<<<<< HEAD
         em = Embed(
             title='Could not find a cog or command by that name.',
             color=Color.red()
         )
-        em.set_footer(text=f'Type {prefix}help to get '
+        em.set_footer(text=f'Type "{prefix}help" to get '
                            'a full list of commands.')
-=======
-        em = discord.Embed()
-        em.title = 'Could not find a cog or command by that name.'
-        em.color = discord.Color.red()
-        em.set_footer(text=f'Type "{prefix}help" to get a full list of commands.')
->>>>>>> fa2925b8
         cogs = get_close_matches(command, self.bot.cogs.keys())
         cmds = get_close_matches(command, self.bot.all_commands.keys())
         if cogs or cmds:
@@ -152,12 +119,8 @@
         return em
 
     @commands.command()
-<<<<<<< HEAD
+    @trigger_typing
     async def help(self, ctx, *, command: str = None):
-=======
-    @trigger_typing
-    async def help(self, ctx, *, command: str=None):
->>>>>>> fa2925b8
         """Shows the help message."""
 
         if command is not None:
